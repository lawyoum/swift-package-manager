//===----------------------------------------------------------------------===//
//
// This source file is part of the Swift open source project
//
// Copyright (c) 2014-2023 Apple Inc. and the Swift project authors
// Licensed under Apache License v2.0 with Runtime Library Exception
//
// See http://swift.org/LICENSE.txt for license information
// See http://swift.org/CONTRIBUTORS.txt for the list of Swift project authors
//
//===----------------------------------------------------------------------===//

import struct Basics.AbsolutePath
import struct Basics.InternalError
import struct PackageGraph.ResolvedProduct
import struct PackageGraph.ResolvedTarget
import class PackageModel.BinaryTarget
import class PackageModel.ClangTarget
import class PackageModel.Target
import class PackageModel.SwiftTarget
import class PackageModel.SystemLibraryTarget
import struct SPMBuildCore.ExecutableInfo
import func TSCBasic.topologicalSort

extension BuildPlan {
    /// Plan a product.
    func plan(buildProduct: ProductBuildDescription) throws {
        // Compute the product's dependency.
        let dependencies = try computeDependencies(of: buildProduct.product)

        // Add flags for system targets.
        for systemModule in dependencies.systemModules {
            guard case let target as SystemLibraryTarget = systemModule.underlying else {
                throw InternalError("This should not be possible.")
            }
            // Add pkgConfig libs arguments.
            buildProduct.additionalFlags += try pkgConfig(for: target).libs
        }

        // Add flags for binary dependencies.
        for binaryPath in dependencies.libraryBinaryPaths {
            if binaryPath.extension == "framework" {
                buildProduct.additionalFlags += ["-framework", binaryPath.basenameWithoutExt]
            } else if binaryPath.basename.starts(with: "lib") {
                buildProduct.additionalFlags += ["-l\(binaryPath.basenameWithoutExt.dropFirst(3))"]
            } else {
                self.observabilityScope.emit(error: "unexpected binary framework")
            }
        }

        // Link C++ if needed.
        // Note: This will come from build settings in future.
        for target in dependencies.staticTargets {
<<<<<<< HEAD
            if case let target as ClangTarget = target.underlyingTarget, target.isCXX {
                let buildTriple = buildProduct.buildTriple
                if buildTriple.isDarwin() {
=======
            if case let target as ClangTarget = target.underlying, target.isCXX {
                if buildParameters.targetTriple.isDarwin() {
>>>>>>> 9ba50bea
                    buildProduct.additionalFlags += ["-lc++"]
                } else if buildTriple.isWindows() {
                    // Don't link any C++ library.
                } else {
                    buildProduct.additionalFlags += ["-lstdc++"]
                }
                break
            }
        }

        for target in dependencies.staticTargets {
            switch target.underlying {
            case is SwiftTarget:
                // Swift targets are guaranteed to have a corresponding Swift description.
                guard case .swift(let description) = targetMap[target] else {
                    throw InternalError("unknown target \(target)")
                }

                // Based on the debugging strategy, we either need to pass swiftmodule paths to the
                // product or link in the wrapped module object. This is required for properly debugging
                // Swift products. Debugging strategy is computed based on the current platform we're
                // building for and is nil for the release configuration.
                switch buildParameters.debuggingStrategy {
                case .swiftAST:
                    buildProduct.swiftASTs.insert(description.moduleOutputPath)
                case .modulewrap:
                    buildProduct.objects += [description.wrappedModuleOutputPath]
                case nil:
                    break
                }
            default: break
            }
        }

        buildProduct.staticTargets = dependencies.staticTargets
        buildProduct.dylibs = try dependencies.dylibs.map{
            guard let product = productMap[$0] else {
                throw InternalError("unknown product \($0)")
            }
            return product
        }
        buildProduct.objects += try dependencies.staticTargets.flatMap { targetName -> [AbsolutePath] in
            guard let target = targetMap[targetName] else {
                throw InternalError("unknown target \(targetName)")
            }
            return try target.objects
        }
        buildProduct.libraryBinaryPaths = dependencies.libraryBinaryPaths

        buildProduct.availableTools = dependencies.availableTools
    }

    /// Computes the dependencies of a product.
    private func computeDependencies(
        of product: ResolvedProduct
    ) throws -> (
        dylibs: [ResolvedProduct],
        staticTargets: [ResolvedTarget],
        systemModules: [ResolvedTarget],
        libraryBinaryPaths: Set<AbsolutePath>,
        availableTools: [String: AbsolutePath]
    ) {
        /* Prior to tools-version 5.9, we used to erroneously recursively traverse executable/plugin dependencies and statically include their
         targets. For compatibility reasons, we preserve that behavior for older tools-versions. */
        let shouldExcludePlugins: Bool
        if let toolsVersion = self.graph.package(for: product)?.manifest.toolsVersion {
            shouldExcludePlugins = toolsVersion >= .v5_9
        } else {
            shouldExcludePlugins = false
        }

        // For test targets, we need to consider the first level of transitive dependencies since the first level is always test targets.
        let topLevelDependencies: [PackageModel.Target]
        if product.type == .test {
            topLevelDependencies = product.targets.flatMap { $0.underlying.dependencies }.compactMap {
                switch $0 {
                case .product:
                    return nil
                case .target(let target, _):
                    return target
                }
            }
        } else {
            topLevelDependencies = []
        }

        // Sort the product targets in topological order.
        let nodes: [ResolvedTarget.Dependency] = product.targets.map { .target($0, conditions: []) }
        let allTargets = try topologicalSort(nodes, successors: { dependency in
            switch dependency {
            // Include all the dependencies of a target.
            case .target(let target, _):
                let isTopLevel = topLevelDependencies.contains(target.underlying) || product.targets.contains(target)
                let topLevelIsMacro = isTopLevel && product.type == .macro
                let topLevelIsPlugin = isTopLevel && product.type == .plugin
                let topLevelIsTest = isTopLevel && product.type == .test

                if !topLevelIsMacro && !topLevelIsTest && target.type == .macro {
                    return []
                }
                if shouldExcludePlugins, !topLevelIsPlugin && !topLevelIsTest && target.type == .plugin {
                    return []
                }
                return target.dependencies.filter { $0.satisfies(self.buildEnvironment) }

            // For a product dependency, we only include its content only if we
            // need to statically link it.
            case .product(let product, _):
                guard dependency.satisfies(self.buildEnvironment) else {
                    return []
                }

                let productDependencies: [ResolvedTarget.Dependency] = product.targets.map { .target($0, conditions: []) }
                switch product.type {
                case .library(.automatic), .library(.static):
                    return productDependencies
                case .plugin:
                    return shouldExcludePlugins ? [] : productDependencies
                case .library(.dynamic), .test, .executable, .snippet, .macro:
                    return []
                }
            }
        })

        // Create empty arrays to collect our results.
        var linkLibraries = [ResolvedProduct]()
        var staticTargets = [ResolvedTarget]()
        var systemModules = [ResolvedTarget]()
        var libraryBinaryPaths: Set<AbsolutePath> = []
        var availableTools = [String: AbsolutePath]()

        for dependency in allTargets {
            switch dependency {
            case .target(let target, _):
                switch target.type {
                // Executable target have historically only been included if they are directly in the product's
                // target list.  Otherwise they have always been just build-time dependencies.
                // In tool version .v5_5 or greater, we also include executable modules implemented in Swift in
                // any test products... this is to allow testing of executables.  Note that they are also still
                // built as separate products that the test can invoke as subprocesses.
                case .executable, .snippet, .macro:
                    if product.targets.contains(target) {
                        staticTargets.append(target)
                    } else if product.type == .test && (target.underlying as? SwiftTarget)?.supportsTestableExecutablesFeature == true {
                        // Only "top-level" targets should really be considered here, not transitive ones.
                        let isTopLevel = topLevelDependencies.contains(target.underlying) || product.targets.contains(target)
                        if let toolsVersion = graph.package(for: product)?.manifest.toolsVersion, toolsVersion >= .v5_5, isTopLevel {
                            staticTargets.append(target)
                        }
                    }
                // Test targets should be included only if they are directly in the product's target list.
                case .test:
                    if product.targets.contains(target) {
                        staticTargets.append(target)
                    }
                // Library targets should always be included.
                case .library:
                    staticTargets.append(target)
                // Add system target to system targets array.
                case .systemModule:
                    systemModules.append(target)
                // Add binary to binary paths set.
                case .binary:
                    guard let binaryTarget = target.underlying as? BinaryTarget else {
                        throw InternalError("invalid binary target '\(target.name)'")
                    }
                    switch binaryTarget.kind {
                    case .xcframework:
                        let libraries = try self.parseXCFramework(for: binaryTarget, target: target)
                        for library in libraries {
                            libraryBinaryPaths.insert(library.libraryPath)
                        }
                    case .artifactsArchive:
                        let tools = try self.parseArtifactsArchive(for: binaryTarget, target: target)
                        tools.forEach { availableTools[$0.name] = $0.executablePath  }
                    case.unknown:
                        throw InternalError("unknown binary target '\(target.name)' type")
                    }
                case .plugin:
                    continue
                }

            case .product(let product, _):
                // Add the dynamic products to array of libraries to link.
                if product.type == .library(.dynamic) {
                    linkLibraries.append(product)
                }
            }
        }

        // Add derived test targets, if necessary
        if buildParameters.testingParameters.testProductStyle.requiresAdditionalDerivedTestTargets {
            if product.type == .test, let derivedTestTargets = derivedTestTargetsMap[product] {
                staticTargets.append(contentsOf: derivedTestTargets)
            }
        }

        return (linkLibraries, staticTargets, systemModules, libraryBinaryPaths, availableTools)
    }

    /// Extracts the artifacts  from an artifactsArchive
    private func parseArtifactsArchive(
        for binaryTarget: BinaryTarget,
        target: ResolvedTarget
    ) throws -> [ExecutableInfo] {
        try self.externalExecutablesCache.memoize(key: binaryTarget) {
            let execInfos = try binaryTarget.parseArtifactArchives(
                for: self.buildParameters.buildTriple(for: target),
                fileSystem: self.fileSystem
            )
            return execInfos.filter{!$0.supportedTriples.isEmpty}
        }
    }
}<|MERGE_RESOLUTION|>--- conflicted
+++ resolved
@@ -51,14 +51,9 @@
         // Link C++ if needed.
         // Note: This will come from build settings in future.
         for target in dependencies.staticTargets {
-<<<<<<< HEAD
-            if case let target as ClangTarget = target.underlyingTarget, target.isCXX {
+            if case let target as ClangTarget = target.underlying, target.isCXX {
                 let buildTriple = buildProduct.buildTriple
                 if buildTriple.isDarwin() {
-=======
-            if case let target as ClangTarget = target.underlying, target.isCXX {
-                if buildParameters.targetTriple.isDarwin() {
->>>>>>> 9ba50bea
                     buildProduct.additionalFlags += ["-lc++"]
                 } else if buildTriple.isWindows() {
                     // Don't link any C++ library.
