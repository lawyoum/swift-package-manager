//===----------------------------------------------------------------------===//
//
// This source file is part of the Swift open source project
//
// Copyright (c) 2015-2023 Apple Inc. and the Swift project authors
// Licensed under Apache License v2.0 with Runtime Library Exception
//
// See http://swift.org/LICENSE.txt for license information
// See http://swift.org/CONTRIBUTORS.txt for the list of Swift project authors
//
//===----------------------------------------------------------------------===//

import Basics
import Foundation
import PackageGraph
import PackageLoading
import PackageModel
import SPMBuildCore

#if USE_IMPL_ONLY_IMPORTS
@_implementationOnly import DriverSupport
#else
import DriverSupport
#endif

import struct TSCBasic.ByteString

/// Target description for a Swift target.
public final class SwiftTargetBuildDescription {
    /// The package this target belongs to.
    public let package: ResolvedPackage

    /// The target described by this target.
    public let target: ResolvedTarget

    /// The tools version of the package that declared the target.  This can
    /// can be used to conditionalize semantically significant changes in how
    /// a target is built.
    public let toolsVersion: ToolsVersion

    /// The build parameters.
    let buildParameters: BuildParameters

    /// Path to the temporary directory for this target.
    let tempsPath: AbsolutePath

    /// The directory containing derived sources of this target.
    ///
    /// These are the source files generated during the build.
    private var derivedSources: Sources

    /// These are the source files derived from plugins.
    private var pluginDerivedSources: Sources

    /// These are the resource files derived from plugins.
    private var pluginDerivedResources: [Resource]

    /// Path to the bundle generated for this module (if any).
    var bundlePath: AbsolutePath? {
<<<<<<< HEAD
        if let bundleName = target.underlyingTarget.potentialBundleName, needsResourceBundle {
            return self.buildParameters.bundlePath(named: bundleName, target: self.target)
=======
        if let bundleName = target.underlying.potentialBundleName, needsResourceBundle {
            return self.buildParameters.bundlePath(named: bundleName)
>>>>>>> 9ba50bea
        } else {
            return .none
        }
    }

    private var needsResourceBundle: Bool {
        return resources.filter { $0.rule != .embedInCode }.isEmpty == false
    }

    private var needsResourceEmbedding: Bool {
        return resources.filter { $0.rule == .embedInCode }.isEmpty == false
    }

    /// The list of all source files in the target, including the derived ones.
    public var sources: [AbsolutePath] {
        self.target.sources.paths + self.derivedSources.paths + self.pluginDerivedSources.paths
    }

    public var sourcesFileListPath: AbsolutePath {
        self.tempsPath.appending(component: "sources")
    }

    /// The list of all resource files in the target, including the derived ones.
    public var resources: [Resource] {
        self.target.underlying.resources + self.pluginDerivedResources
    }

    /// The objects in this target, containing either machine code or bitcode
    /// depending on the build parameters used.
    public var objects: [AbsolutePath] {
        get throws {
            let relativeSources = self.target.sources.relativePaths
                + self.derivedSources.relativePaths
                + self.pluginDerivedSources.relativePaths
            let ltoEnabled = self.buildParameters.linkingParameters.linkTimeOptimizationMode != nil
            let objectFileExtension = ltoEnabled ? "bc" : "o"
            return try relativeSources.map {
                try AbsolutePath(
                    validating: "\($0.basename).\(objectFileExtension)",
                    relativeTo: self.tempsPath)
            }
        }
    }
    
    /// Triple for which this target is compiled.
    private var buildTriple: Triple {
        self.buildParameters.buildTriple(for: self.target)
    }

    /// The path to the swiftmodule file after compilation.
    var moduleOutputPath: AbsolutePath {
        // If we're an executable and we're not allowing test targets to link against us, we hide the module.
        let allowLinkingAgainstExecutables = (
            self.buildTriple.isDarwin() ||
            self.buildTriple.isLinux() ||
            self.buildTriple.isWindows()) && self.toolsVersion >= .v5_5
        let dirPath = (target.type == .executable && !allowLinkingAgainstExecutables) ? self.tempsPath : self
            .buildParameters.buildPath
        return dirPath.appending(component: self.target.c99name + ".swiftmodule")
    }

    /// The path to the wrapped swift module which is created using the modulewrap tool. This is required
    /// for supporting debugging on non-Darwin platforms (On Darwin, we just pass the swiftmodule to the linker
    /// using the `-add_ast_path` flag).
    var wrappedModuleOutputPath: AbsolutePath {
        self.tempsPath.appending(component: self.target.c99name + ".swiftmodule.o")
    }

    /// The path to the swifinterface file after compilation.
    var parseableModuleInterfaceOutputPath: AbsolutePath {
        self.buildParameters.buildPath.appending(component: self.target.c99name + ".swiftinterface")
    }

    /// Path to the resource Info.plist file, if generated.
    public private(set) var resourceBundleInfoPlistPath: AbsolutePath?

    /// Paths to the binary libraries the target depends on.
    var libraryBinaryPaths: Set<AbsolutePath> = []

    /// Any addition flags to be added. These flags are expected to be computed during build planning.
    var additionalFlags: [String] = []

    /// The swift version for this target.
    var swiftVersion: SwiftLanguageVersion {
        (self.target.underlying as! SwiftTarget).swiftVersion
    }

    /// Describes the purpose of a test target, including any special roles such as containing a list of discovered
    /// tests or serving as the manifest target which contains the main entry point.
    public enum TestTargetRole {
        /// An ordinary test target, defined explicitly in a package, containing test code.
        case `default`

        /// A test target which was synthesized automatically, containing a list of discovered tests
        /// from `plain` test targets.
        case discovery

        /// A test target which was either synthesized automatically and contains an entry point file configured to run
        /// all discovered tests, or contains a custom entry point file. In the latter case, the custom entry point file
        /// may have been discovered in the package automatically (e.g. `XCTMain.swift`) or may have been provided
        /// explicitly via a CLI flag.
        case entryPoint(isSynthesized: Bool)
    }

    public let testTargetRole: TestTargetRole?

    /// If this target is a test target.
    public var isTestTarget: Bool {
        self.testTargetRole != nil
    }

    /// True if this module needs to be parsed as a library based on the target type and the configuration
    /// of the source code
    var needsToBeParsedAsLibrary: Bool {
        switch self.target.type {
        case .library, .test:
            return true
        case .executable, .snippet, .macro:
            // This deactivates heuristics in the Swift compiler that treats single-file modules and source files
            // named "main.swift" specially w.r.t. whether they can have an entry point.
            //
            // See https://bugs.swift.org/browse/SR-14488 for discussion about improvements so that SwiftPM can
            // convey the intent to build an executable module to the compiler regardless of the number of files
            // in the module or their names.
            if self.toolsVersion < .v5_5 || self.sources.count != 1 {
                return false
            }
            // looking into the file content to see if it is using the @main annotation which requires parse-as-library
            return (try? self.containsAtMain(fileSystem: self.fileSystem, path: self.sources[0])) ?? false
        default:
            return false
        }
    }

    // looking into the file content to see if it is using the @main annotation
    // this is not bullet-proof since theoretically the file can contain the @main string for other reasons
    // but it is the closest to accurate we can do at this point
    func containsAtMain(fileSystem: FileSystem, path: AbsolutePath) throws -> Bool {
        let content: String = try self.fileSystem.readFileContents(path)
        let lines = content.split(separator: "\n").compactMap { String($0).spm_chuzzle() }

        var multilineComment = false
        for line in lines {
            if line.hasPrefix("//") {
                continue
            }
            if line.hasPrefix("/*") {
                multilineComment = true
            }
            if line.hasSuffix("*/") {
                multilineComment = false
            }
            if multilineComment {
                continue
            }
            if line.hasPrefix("@main") {
                return true
            }
        }
        return false
    }

    /// The filesystem to operate on.
    let fileSystem: FileSystem

    /// The modulemap file for this target, if any.
    private(set) var moduleMap: AbsolutePath?

    /// The results of applying any build tool plugins to this target.
    public let buildToolPluginInvocationResults: [BuildToolPluginInvocationResult]

    /// The results of running any prebuild commands for this target.
    public let prebuildCommandResults: [PrebuildCommandResult]

    /// Any macro products that this target requires to build.
    public let requiredMacroProducts: [ResolvedProduct]

    /// ObservabilityScope with which to emit diagnostics
    private let observabilityScope: ObservabilityScope

    /// Whether or not to generate code for test observation.
    private let shouldGenerateTestObservation: Bool

    /// Create a new target description with target and build parameters.
    init(
        package: ResolvedPackage,
        target: ResolvedTarget,
        toolsVersion: ToolsVersion,
        additionalFileRules: [FileRuleDescription] = [],
        buildParameters: BuildParameters,
        buildToolPluginInvocationResults: [BuildToolPluginInvocationResult] = [],
        prebuildCommandResults: [PrebuildCommandResult] = [],
        requiredMacroProducts: [ResolvedProduct] = [],
        testTargetRole: TestTargetRole? = nil,
        shouldGenerateTestObservation: Bool = false,
        fileSystem: FileSystem,
        observabilityScope: ObservabilityScope
    ) throws {
        guard target.underlying is SwiftTarget else {
            throw InternalError("underlying target type mismatch \(target)")
        }

        self.package = package
        self.target = target
        self.toolsVersion = toolsVersion
        self.buildParameters = buildParameters
        // Unless mentioned explicitly, use the target type to determine if this is a test target.
        if let testTargetRole {
            self.testTargetRole = testTargetRole
        } else if target.type == .test {
            self.testTargetRole = .default
        } else {
            self.testTargetRole = nil
        }

        self.tempsPath = buildParameters.buildPath.appending(component: target.c99name + ".build")
        self.derivedSources = Sources(paths: [], root: self.tempsPath.appending("DerivedSources"))
        self.buildToolPluginInvocationResults = buildToolPluginInvocationResults
        self.prebuildCommandResults = prebuildCommandResults
        self.requiredMacroProducts = requiredMacroProducts
        self.shouldGenerateTestObservation = shouldGenerateTestObservation
        self.fileSystem = fileSystem
        self.observabilityScope = observabilityScope

        (self.pluginDerivedSources, self.pluginDerivedResources) = SharedTargetBuildDescription.computePluginGeneratedFiles(
            target: target,
            toolsVersion: toolsVersion,
            additionalFileRules: additionalFileRules,
            buildParameters: buildParameters,
            buildToolPluginInvocationResults: buildToolPluginInvocationResults,
            prebuildCommandResults: prebuildCommandResults,
            observabilityScope: observabilityScope
        )

        if self.shouldEmitObjCCompatibilityHeader {
            self.moduleMap = try self.generateModuleMap()
        }

        // Do nothing if we're not generating a bundle.
        if self.bundlePath != nil {
            try self.generateResourceAccessor()

            let infoPlistPath = self.tempsPath.appending("Info.plist")
            if try generateResourceInfoPlist(fileSystem: self.fileSystem, target: target, path: infoPlistPath) {
                self.resourceBundleInfoPlistPath = infoPlistPath
            }
        }

        try self.generateResourceEmbeddingCode()
        try self.generateTestObservation()
    }

    private func generateTestObservation() throws {
        guard target.type == .test else {
            return
        }

        let subpath = try RelativePath(validating: "test_observation.swift")
        let path = self.derivedSources.root.appending(subpath)

        guard shouldGenerateTestObservation else {
            _ = try? fileSystem.removeFileTree(path)
            return
        }

        guard self.buildTriple.isDarwin(), self.buildParameters.testingParameters.experimentalTestOutput else {
            return
        }

        let content = generateTestObservationCode(buildParameters: self.buildParameters)

        // FIXME: We should generate this file during the actual build.
        self.derivedSources.relativePaths.append(subpath)
        try self.fileSystem.writeIfChanged(path: path, string: content)
    }

    // FIXME: This will not work well for large files, as we will store the entire contents, plus its byte array representation in memory and also `writeIfChanged()` will read the entire generated file again.
    private func generateResourceEmbeddingCode() throws {
        guard needsResourceEmbedding else { return }

        var content =
            """
            struct PackageResources {

            """

        try resources.forEach {
            guard $0.rule == .embedInCode else { return }

            let variableName = $0.path.basename.spm_mangledToC99ExtendedIdentifier()
            let fileContent = try Data(contentsOf: URL(fileURLWithPath: $0.path.pathString)).map { String($0) }.joined(separator: ",")

            content += "static let \(variableName): [UInt8] = [\(fileContent)]\n"
        }

        content += "}"

        let subpath = try RelativePath(validating: "embedded_resources.swift")
        self.derivedSources.relativePaths.append(subpath)
        let path = self.derivedSources.root.appending(subpath)
        try self.fileSystem.writeIfChanged(path: path, string: content)
    }

    /// Generate the resource bundle accessor, if appropriate.
    private func generateResourceAccessor() throws {
        // Do nothing if we're not generating a bundle.
        guard let bundlePath else { return }

        let mainPathSubstitution: String
        if self.buildTriple.isWASI() {
            // We prefer compile-time evaluation of the bundle path here for WASI. There's no benefit in evaluating this
            // at runtime, especially as `Bundle` support in WASI Foundation is partial. We expect all resource paths to
            // evaluate to `/\(resourceBundleName)/\(resourcePath)`, which allows us to pass this path to JS APIs like
            // `fetch` directly, or to `<img src=` HTML attributes. The resources are loaded from the server, and we
            // can't hardcode the host part in the URL. Making URLs relative by starting them with
            // `/\(resourceBundleName)` makes it work in the browser.
            let mainPath = try AbsolutePath(validating: Bundle.main.bundlePath)
                .appending(component: bundlePath.basename).pathString
            mainPathSubstitution = #""\#(mainPath.asSwiftStringLiteralConstant)""#
        } else {
            mainPathSubstitution =
                #"Bundle.main.bundleURL.appendingPathComponent("\#(bundlePath.basename.asSwiftStringLiteralConstant)").path"#
        }

        let content =
            """
            import Foundation

            extension Foundation.Bundle {
                static let module: Bundle = {
                    let mainPath = \(mainPathSubstitution)
                    let buildPath = "\(bundlePath.pathString.asSwiftStringLiteralConstant)"

                    let preferredBundle = Bundle(path: mainPath)

                    guard let bundle = preferredBundle ?? Bundle(path: buildPath) else {
                        // Users can write a function called fatalError themselves, we should be resilient against that.
                        Swift.fatalError("could not load resource bundle: from \\(mainPath) or \\(buildPath)")
                    }

                    return bundle
                }()
            }
            """

        let subpath = try RelativePath(validating: "resource_bundle_accessor.swift")

        // Add the file to the derived sources.
        self.derivedSources.relativePaths.append(subpath)

        // Write this file out.
        // FIXME: We should generate this file during the actual build.
        let path = self.derivedSources.root.appending(subpath)
        try self.fileSystem.writeIfChanged(path: path, string: content)
    }

    private func packageNameArgumentIfSupported(with pkg: ResolvedPackage, packageAccess: Bool) -> [String] {
        let flag = "-package-name"
        if pkg.manifest.usePackageNameFlag,
           DriverSupport.checkToolchainDriverFlags(flags: [flag], toolchain:  self.buildParameters.toolchain, fileSystem: self.fileSystem) {
            if packageAccess {
                let pkgID = pkg.identity.description.spm_mangledToC99ExtendedIdentifier()
                return [flag, pkgID]
            } 
        }
        return []
    }

    private func macroArguments() throws -> [String] {
        var args = [String]()

        #if BUILD_MACROS_AS_DYLIBS
        self.requiredMacroProducts.forEach { macro in
            args += ["-Xfrontend", "-load-plugin-library", "-Xfrontend", self.buildParameters.binaryPath(for: macro).pathString]
        }
        #else
        try self.requiredMacroProducts.forEach { macro in
            if let macroTarget = macro.targets.first {
                let executablePath = try self.buildParameters.binaryPath(for: macro).pathString
                args += ["-Xfrontend", "-load-plugin-executable", "-Xfrontend", "\(executablePath)#\(macroTarget.c99name)"]
            } else {
                throw InternalError("macro product \(macro.name) has no targets") // earlier validation should normally catch this
            }
        }
        #endif

        // If we're using an OSS toolchain, add the required arguments bringing in the plugin server from the default toolchain if available.
        if self.buildParameters.toolchain.isSwiftDevelopmentToolchain, DriverSupport.checkSupportedFrontendFlags(flags: ["-external-plugin-path"], toolchain: self.buildParameters.toolchain, fileSystem: self.fileSystem), let pluginServer = try self.buildParameters.toolchain.swiftPluginServerPath {
            let toolchainUsrPath = pluginServer.parentDirectory.parentDirectory
            let pluginPathComponents = ["lib", "swift", "host", "plugins"]

            let pluginPath = toolchainUsrPath.appending(components: pluginPathComponents)
            args += ["-Xfrontend", "-external-plugin-path", "-Xfrontend", "\(pluginPath)#\(pluginServer.pathString)"]

            let localPluginPath = toolchainUsrPath.appending(components: ["local"] + pluginPathComponents)
            args += ["-Xfrontend", "-external-plugin-path", "-Xfrontend", "\(localPluginPath)#\(pluginServer.pathString)"]
        }

        return args
    }

    /// The arguments needed to compile this target.
    public func compileArguments() throws -> [String] {
        var args = [String]()
        args += try self.buildParameters.buildTripleArgs(for: self.target)
        args += ["-swift-version", self.swiftVersion.rawValue]

        // pass `-v` during verbose builds.
        if self.buildParameters.outputParameters.isVerbose {
            args += ["-v"]
        }

        // Enable batch mode in debug mode.
        //
        // Technically, it should be enabled whenever WMO is off but we
        // don't currently make that distinction in SwiftPM
        switch self.buildParameters.configuration {
        case .debug:
            args += ["-enable-batch-mode"]
        case .release: break
        }

        args += self.buildParameters.indexStoreArguments(for: self.target)
        args += self.optimizationArguments
        args += self.testingArguments

        args += ["-j\(self.buildParameters.workers)"]
        args += self.activeCompilationConditions
        args += self.additionalFlags
        args += try self.moduleCacheArgs
        args += self.stdlibArguments
        args += self.buildParameters.sanitizers.compileSwiftFlags()
        args += ["-parseable-output"]

        // If we're compiling the main module of an executable other than the one that
        // implements a test suite, and if the package tools version indicates that we
        // should, we rename the `_main` entry point to `_<modulename>_main`.
        //
        // This will allow tests to link against the module without any conflicts. And
        // when we link the executable, we will ask the linker to rename the entry point
        // symbol to just `_main` again (or if the linker doesn't support it, we'll
        // generate a source containing a redirect).
        if (self.target.underlying as? SwiftTarget)?.supportsTestableExecutablesFeature == true
            && !self.isTestTarget && self.toolsVersion >= .v5_5
        {
            // We only do this if the linker supports it, as indicated by whether we
            // can construct the linker flags. In the future we will use a generated
            // code stub for the cases in which the linker doesn't support it, so that
            // we can rename the symbol unconditionally.
            // No `-` for these flags because the set of Strings in driver.supportedFrontendFlags do
            // not have a leading `-`
            if self.buildParameters.driverParameters.canRenameEntrypointFunctionName,
               self.buildParameters.linkerFlagsForRenamingMainFunction(of: self.target) != nil
            {
                args += ["-Xfrontend", "-entry-point-function-name", "-Xfrontend", "\(self.target.c99name)_main"]
            }
        }

        // If the target needs to be parsed without any special semantics involving "main.swift", do so now.
        if self.needsToBeParsedAsLibrary {
            args += ["-parse-as-library"]
        }

        // Only add the build path to the framework search path if there are binary frameworks to link against.
        if !self.libraryBinaryPaths.isEmpty {
            args += ["-F", self.buildParameters.buildPath.pathString]
        }

        // Emit the ObjC compatibility header if enabled.
        if self.shouldEmitObjCCompatibilityHeader {
            args += ["-emit-objc-header", "-emit-objc-header-path", self.objCompatibilityHeaderPath.pathString]
        }

        // Add arguments needed for code coverage if it is enabled.
        if self.buildParameters.testingParameters.enableCodeCoverage {
            args += ["-profile-coverage-mapping", "-profile-generate"]
        }

        // Add arguments to colorize output if stdout is tty
        if self.buildParameters.outputParameters.isColorized {
            args += ["-color-diagnostics"]
        }

        // Add arguments from declared build settings.
        args += try self.buildSettingsFlags()

        // Add the output for the `.swiftinterface`, if requested or if library evolution has been enabled some other
        // way.
        if self.buildParameters.driverParameters.enableParseableModuleInterfaces || args.contains("-enable-library-evolution") {
            args += ["-emit-module-interface-path", self.parseableModuleInterfaceOutputPath.pathString]
        }

        args += self.buildParameters.toolchain.extraFlags.swiftCompilerFlags
        // User arguments (from -Xswiftc) should follow generated arguments to allow user overrides
        args += self.buildParameters.flags.swiftCompilerFlags

        args += self.buildParameters.toolchain.extraFlags.cCompilerFlags.asSwiftcCCompilerFlags()
        // User arguments (from -Xcc) should follow generated arguments to allow user overrides
        args += self.buildParameters.flags.cCompilerFlags.asSwiftcCCompilerFlags()

        // TODO: Pass -Xcxx flags to swiftc (#6491)
        // Uncomment when downstream support arrives.
        // args += self.buildParameters.toolchain.extraFlags.cxxCompilerFlags.asSwiftcCXXCompilerFlags()
        // // User arguments (from -Xcxx) should follow generated arguments to allow user overrides
        // args += self.buildParameters.flags.cxxCompilerFlags.asSwiftcCXXCompilerFlags()

        // Enable the correct LTO mode if requested.
        switch self.buildParameters.linkingParameters.linkTimeOptimizationMode {
        case nil:
            break
        case .full:
            args += ["-lto=llvm-full"]
        case .thin:
            args += ["-lto=llvm-thin"]
        }

        // Pass default include paths from the toolchain.
        for includeSearchPath in self.buildParameters.toolchain.includeSearchPaths {
            args += ["-I", includeSearchPath.pathString]
        }

        // suppress warnings if the package is remote
        if self.package.isRemote {
            args += ["-suppress-warnings"]
            // suppress-warnings and warnings-as-errors are mutually exclusive
            if let index = args.firstIndex(of: "-warnings-as-errors") {
                args.remove(at: index)
            }
        }

        // Pass `-user-module-version` for versioned packages that aren't pre-releases.
        if let version = package.manifest.version, version.prereleaseIdentifiers.isEmpty, version.buildMetadataIdentifiers.isEmpty, toolsVersion >= .vNext {
            args += ["-user-module-version", version.description]
        }

        args += self.packageNameArgumentIfSupported(with: self.package, packageAccess: self.target.packageAccess)
        args += try self.macroArguments()
        
        // rdar://117578677
        // Pass -fno-omit-frame-pointer to support backtraces
        // this can be removed once the backtracer uses DWARF instead of frame pointers
        if let omitFramePointers = self.buildParameters.debuggingParameters.omitFramePointers {
            if omitFramePointers {
                args += ["-Xcc", "-fomit-frame-pointer"]
            } else {
                args += ["-Xcc", "-fno-omit-frame-pointer"]
            }
        }

        return args
    }

    /// When `scanInvocation` argument is set to `true`, omit the side-effect producing arguments
    /// such as emitting a module or supplementary outputs.
    public func emitCommandLine(scanInvocation: Bool = false) throws -> [String] {
        var result: [String] = []
        result.append(self.buildParameters.toolchain.swiftCompilerPath.pathString)

        result.append("-module-name")
        result.append(self.target.c99name)
        result.append(contentsOf: packageNameArgumentIfSupported(with: self.package, packageAccess: self.target.packageAccess))
        if !scanInvocation {
            result.append("-emit-dependencies")

            // FIXME: Do we always have a module?
            result.append("-emit-module")
            result.append("-emit-module-path")
            result.append(self.moduleOutputPath.pathString)

            result.append("-output-file-map")
            // FIXME: Eliminate side effect.
            result.append(try self.writeOutputFileMap().pathString)
        }

        if self.buildParameters.useWholeModuleOptimization {
            result.append("-whole-module-optimization")
            result.append("-num-threads")
            result.append(String(ProcessInfo.processInfo.activeProcessorCount))
        } else {
            result.append("-incremental")
        }

        result.append("-c")
        result.append(contentsOf: self.sources.map(\.pathString))

        result.append("-I")
        result.append(self.buildParameters.buildPath.pathString)

        result += try self.compileArguments()
        return result
    }

    /// Returns true if ObjC compatibility header should be emitted.
    private var shouldEmitObjCCompatibilityHeader: Bool {
        self.buildTriple.isDarwin() && self.target.type == .library
    }

    func writeOutputFileMap() throws -> AbsolutePath {
        let path = self.tempsPath.appending("output-file-map.json")
        let masterDepsPath = self.tempsPath.appending("master.swiftdeps")

        var content =
            #"""
            {
              "": {

            """#

        if self.buildParameters.useWholeModuleOptimization {
            let moduleName = self.target.c99name
            content +=
                #"""
                    "dependencies": "\#(
                    self.tempsPath.appending(component: moduleName + ".d")._nativePathString(escaped: true)
                )",

                """#

            // FIXME: Need to record this deps file for processing it later.
            content +=
                #"""
                    "object": "\#(
                    self.tempsPath.appending(component: moduleName + ".o")._nativePathString(escaped: true)
                )",

                """#

        }
        content +=
            #"""
                "swift-dependencies": "\#(masterDepsPath._nativePathString(escaped: true))"
              },

            """#


        // Write out the entries for each source file.
        let sources = self.sources
        let objects = try self.objects
        let ltoEnabled = self.buildParameters.linkingParameters.linkTimeOptimizationMode != nil
        let objectKey = ltoEnabled ? "llvm-bc" : "object"

        for idx in 0..<sources.count {
            let source = sources[idx]
            let object = objects[idx]

            let sourceFileName = source.basenameWithoutExt
            let partialModulePath = self.tempsPath.appending(component: sourceFileName + "~partial.swiftmodule")
            let swiftDepsPath = self.tempsPath.appending(component: sourceFileName + ".swiftdeps")

            content +=
                #"""
                  "\#(source._nativePathString(escaped: true))": {

                """#

            if !self.buildParameters.useWholeModuleOptimization {
                let depsPath = self.tempsPath.appending(component: sourceFileName + ".d")
                content +=
                    #"""
                        "dependencies": "\#(depsPath._nativePathString(escaped: true))",

                    """#
                // FIXME: Need to record this deps file for processing it later.
            }

            content +=
                #"""
                    "\#(objectKey)": "\#(object._nativePathString(escaped: true))",
                    "swiftmodule": "\#(partialModulePath._nativePathString(escaped: true))",
                    "swift-dependencies": "\#(swiftDepsPath._nativePathString(escaped: true))"
                  }\#((idx + 1) < sources.count ? "," : "")

                """#
        }

        content += "}\n"

        try self.fileSystem.writeFileContents(path, string: content)
        return path
    }

    /// Generates the module map for the Swift target and returns its path.
    private func generateModuleMap() throws -> AbsolutePath {
        let path = self.tempsPath.appending(component: moduleMapFilename)

        let bytes = ByteString(
            #"""
            module \#(self.target.c99name) {
                header "\#(self.objCompatibilityHeaderPath.pathString)"
                requires objc
            }

            """#.utf8
        )

        // Return early if the contents are identical.
        if self.fileSystem.isFile(path), try self.fileSystem.readFileContents(path) == bytes {
            return path
        }

        try self.fileSystem.createDirectory(path.parentDirectory, recursive: true)
        try self.fileSystem.writeFileContents(path, bytes: bytes)

        return path
    }

    /// Returns the path to the ObjC compatibility header for this Swift target.
    var objCompatibilityHeaderPath: AbsolutePath {
        self.tempsPath.appending("\(self.target.name)-Swift.h")
    }

    /// Returns the build flags from the declared build settings.
    private func buildSettingsFlags() throws -> [String] {
        let scope = self.buildParameters.createScope(for: self.target)
        var flags: [String] = []

        // Swift defines.
        let swiftDefines = scope.evaluate(.SWIFT_ACTIVE_COMPILATION_CONDITIONS)
        flags += swiftDefines.map { "-D" + $0 }

        // Other Swift flags.
        flags += scope.evaluate(.OTHER_SWIFT_FLAGS)

        // Add C flags by prefixing them with -Xcc.
        //
        // C defines.
        let cDefines = scope.evaluate(.GCC_PREPROCESSOR_DEFINITIONS)
        flags += cDefines.flatMap { ["-Xcc", "-D" + $0] }

        // Header search paths.
        let headerSearchPaths = scope.evaluate(.HEADER_SEARCH_PATHS)
        flags += try headerSearchPaths.flatMap { path -> [String] in
            ["-Xcc", "-I\(try AbsolutePath(validating: path, relativeTo: target.sources.root).pathString)"]
        }

        // Other C flags.
        flags += scope.evaluate(.OTHER_CFLAGS).flatMap { ["-Xcc", $0] }

        // Include path for the toolchain's copy of SwiftSyntax.
        #if BUILD_MACROS_AS_DYLIBS
        if target.type == .macro {
            flags += try ["-I", self.buildParameters.toolchain.hostLibDir.pathString]
        }
        #endif

        return flags
    }

    /// A list of compilation conditions to enable for conditional compilation expressions.
    private var activeCompilationConditions: [String] {
        var compilationConditions = ["-DSWIFT_PACKAGE"]

        switch self.buildParameters.configuration {
        case .debug:
            compilationConditions += ["-DDEBUG"]
        case .release:
            break
        }

        return compilationConditions
    }

    /// Optimization arguments according to the build configuration.
    private var optimizationArguments: [String] {
        switch self.buildParameters.configuration {
        case .debug:
            return ["-Onone"]
        case .release:
            return ["-O"]
        }
    }

    /// Testing arguments according to the build configuration.
    private var testingArguments: [String] {
        if self.isTestTarget {
            // test targets must be built with -enable-testing
            // since its required for test discovery (the non objective-c reflection kind)
            return ["-enable-testing"]
        } else if self.buildParameters.testingParameters.enableTestability {
            return ["-enable-testing"]
        } else {
            return []
        }
    }

    /// Module cache arguments.
    private var moduleCacheArgs: [String] {
        get throws {
            ["-module-cache-path", try self.buildParameters.moduleCache.pathString]
        }
    }

    private var stdlibArguments: [String] {
        var arguments: [String] = []

        let isLinkingStaticStdlib = self.buildParameters.linkingParameters.shouldLinkStaticSwiftStdlib
            && self.buildParameters.buildTriple(for: self.target).isSupportingStaticStdlib
        if isLinkingStaticStdlib {
            arguments += ["-static-stdlib"]
        }

        if let resourcesPath = self.buildParameters.toolchain.swiftResourcesPath(isStatic: isLinkingStaticStdlib) {
            arguments += ["-resource-dir", "\(resourcesPath)"]
        }

        return arguments
    }
}<|MERGE_RESOLUTION|>--- conflicted
+++ resolved
@@ -57,13 +57,8 @@
 
     /// Path to the bundle generated for this module (if any).
     var bundlePath: AbsolutePath? {
-<<<<<<< HEAD
-        if let bundleName = target.underlyingTarget.potentialBundleName, needsResourceBundle {
+        if let bundleName = target.underlying.potentialBundleName, needsResourceBundle {
             return self.buildParameters.bundlePath(named: bundleName, target: self.target)
-=======
-        if let bundleName = target.underlying.potentialBundleName, needsResourceBundle {
-            return self.buildParameters.bundlePath(named: bundleName)
->>>>>>> 9ba50bea
         } else {
             return .none
         }
