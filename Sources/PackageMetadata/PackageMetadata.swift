--- conflicted
+++ resolved
@@ -232,15 +232,8 @@
         // determine the available version tags and branches. If the search term cannot be interpreted
         // as a URL or there are any errors during the process, we fall back to searching the configured
         // index or package collections.
-<<<<<<< HEAD
-        let fetchStandalonePackageByURL = { (error: Error?) async throws -> [Package] in
-            guard let url = URL(string: query) else {
-                return try await search(error)
-            }
-=======
         let fetchStandalonePackageByURL = { (error: Error?) in
             let url = SourceControlURL(query)
->>>>>>> 48181682
 
             do {
                 return try await withTemporaryDirectory(removeTreeOnDeinit: true) { (tempDir: AbsolutePath) in
@@ -296,52 +289,12 @@
         // or the search term does not work as a registry identity, we will fall back on
         // `fetchStandalonePackageByURL`.
         if identity.isRegistry {
-<<<<<<< HEAD
             do {
                 let metadata = try await self.registryClient.getPackageMetadata(
                     package: identity,
                     observabilityScope: observabilityScope
                 )
                 let versions = metadata.versions.sorted(by: >)
-
-                // See if the latest package version has readmeURL set
-                if let version = versions.first {
-                    self.getVersionMetadata(package: identity, version: version) { result in
-                        let licenseURL: URL?
-                        let readmeURL: URL?
-                        let repositoryURLs: [URL]?
-                        let resources: [Package.Resource]
-                        let author: Package.Author?
-                        let description: String?
-                        let publishedAt: Date?
-                        let signingEntity: SigningEntity?
-                        if case .success(let metadata) = result {
-                            licenseURL = metadata.licenseURL
-                            readmeURL = metadata.readmeURL
-                            repositoryURLs = metadata.repositoryURLs
-                            resources = metadata.resources
-                            author = metadata.author
-                            description = metadata.description
-                            publishedAt = metadata.publishedAt
-                            signingEntity = metadata.signingEntity
-                        } else {
-                            licenseURL = nil
-                            readmeURL = self.guessReadMeURL(alternateLocations: metadata.alternateLocations)
-                            repositoryURLs = nil
-                            resources = []
-                            author = nil
-                            description = nil
-                            publishedAt = nil
-                            signingEntity = nil
-=======
-            return self.registryClient.getPackageMetadata(
-                package: identity,
-                observabilityScope: observabilityScope,
-                callbackQueue: DispatchQueue.sharedConcurrent
-            ) { result in
-                do {
-                    let metadata = try result.get()
-                    let versions = metadata.versions.sorted(by: >)
 
                     // See if the latest package version has readmeURL set
                     if let version = versions.first {
@@ -388,7 +341,6 @@
                                 latestVersion: version,
                                 source: .registry(url: metadata.registry.url)
                             )]))
->>>>>>> 48181682
                         }
 
                         return [Package(
@@ -451,17 +403,9 @@
     public func lookupSCMURLs(
         package: PackageIdentity,
         timeout: DispatchTimeInterval? = .none,
-<<<<<<< HEAD
         observabilityScope: ObservabilityScope
-    ) async throws -> Set<URL> {
+    ) async throws -> Set<SourceControlURL> {
         let metadata = try await registryClient.getPackageMetadata(
-=======
-        observabilityScope: ObservabilityScope,
-        callbackQueue: DispatchQueue,
-        completion: @escaping (Result<Set<SourceControlURL>, Error>) -> Void
-    ) {
-        registryClient.getPackageMetadata(
->>>>>>> 48181682
             package: package,
             timeout: timeout,
             observabilityScope: observabilityScope
